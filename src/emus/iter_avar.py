
# -*- coding: utf-8 -*-
""" Library with routines associated with the asymptotic variance of the first EMUS iteration.  These estimates rely on estimates of the autocorrelation time of observables.  Multiple methods for estimating autocorrelation times are supported, these include the initial positive correlation estimator ('ipce') and the initial convex correlation estimator ('icce') by Geyer, and the acor algorithm ('acor') by Jonathan Goodman.  See the documentation to the `autocorrelation module <autocorrelation.html>`__ for more details.
"""

from __future__ import absolute_import
import numpy as np
from . import linalg as lm
from . import emus
from . import autocorrelation as ac
from ._defaults import DEFAULT_IAT
from .usutils import unpack_nbrs


<<<<<<< HEAD
def build_F(psis, v):
=======

def build_F(psis, v,neighbors):
>>>>>>> 0804cf1c
    """
    Builds matrix used in iteration.

    Parameters
    ---------
    psis : 3D data structure
        The values of the bias functions evaluated each window and timepoint.  See `datastructures <../datastructures.html#data-from-sampling>`__ for more information.
    v : 1D array-like
        fixed point of the iemus iteration.  Elements 0..L-1 are the z values.
        Elements L and onward are averages of observables.

    Returns
    -------
    F : 2d numpy array
        Matrix where element ij is <a_ij>_i as depicted in ????
    """
    L = len(psis)  # Number of windows
    F = []
    z = v[:L]
    for i in range(L):
        psis_i = np.array(psis[i])
<<<<<<< HEAD
        denom = np.sum(np.array([psis_i[:, j]/z[j] for j in range(L)]), axis=0)
        Fi = psis_i / v
        Fi /= denom.reshape(-1, 1)
        Fi = np.mean(Fi, axis=0)
        F.append(Fi)
=======
        Lneighb = len(neighbors[i])
        denom = np.sum(np.array([psis_i[:, j]/z[neighbors[i][j]] for j in range(Lneighb)]), axis=0)
        Fi = psis_i[:,:Lneighb] / z[neighbors[i]]
        Fi /= denom.reshape(-1, 1)
        Fi = np.mean(Fi, axis=0)
        Fi=unpack_nbrs(Fi,neighbors[i],L)
        Fi_additional=[]
        if len(v)>L:
            Fi_additional=psis_i[:,-2:]/v[-2:]
            Fi_additional /= denom.reshape(-1, 1)
            Fi_additional = np.mean(Fi_additional, axis=0)
        F.append(np.append(Fi,Fi_additional,axis=0))
>>>>>>> 0804cf1c
    return np.array(F)


def calc_partition_functions(psis, z, neighbors=None, iat_method=DEFAULT_IAT):
    """Estimates the asymptotic variance of the partition function (normalization constant) for each window.  To get an estimate of the autocovariance of the free energy for each window, multiply the autocovariance of window :math:`i` by :math:` (k_B T / z_i)^2`.
    Parameters
    ----------
    psis : 3D data structure
        The values of the bias functions evaluated each window and timepoint.  See `datastructures <../datastructures.html#data-from-sampling>`__ for more information.
    z : 1D array
        Array containing the normalization constants
    F : 2D array
        Overlap matrix for the first EMUS iteration.
    neighbors : 2D array, optional
        List showing which windows neighbor which.  See neighbors_harmonic in usutils for explanation.
    iat_method : string or 1D array-like, optional
        Method used to estimate autocorrelation time.  See the documentation above.
    Returns
    -------
    autocovars : ndarray
        Array of length L (no. windows) where the i'th value corresponds to the autocovariance estimate for :math:`z_i`
    z_var_contribs : ndarray
        Two dimensional array, where element i,j corresponds to window j's contribution to the autocovariance of window i.
    z_var_iats : ndarray
        Two dimensional array, where element i,j corresponds to the autocorrelation time associated with window j's contribution to the autocovariance of window i.
    """
    L = len(z)
    z_var_contribs = np.zeros((L, L))
    z_var_iats = np.zeros((L, L))
    if isinstance(iat_method, str):
        iat_routine = ac._get_iat_method(iat_method)
    else:  # Try to interpret iat_method as a collection of numbers
        try:
            iats = np.array([float(v) for v in iat_method])
        except (ValueError, TypeError) as err:
            err.message = "Was unable to interpret the input provided as a method to calculate the autocorrelation time or as a sequence of autocorrelation times.  Original error message follows: " + err.message
        iat_routine = None
        if len(iats) != L:
            raise ValueError('IAT Input was interpreted to be a collection of precomputed autocorrelation times.  However, the number of autocorrelation times found (%d) is not equal to the number of states (%d).' % (len(iats), L))
    if neighbors is None:  # If no neighborlist, assume all windows neighbor
        neighbors = np.outer(np.ones(L), range(L)).astype(int)
<<<<<<< HEAD
    F = build_F(psis, z)
=======

    F = build_F(psis, z,neighbors)
>>>>>>> 0804cf1c
    F = np.array(F)

    # START POINT A
    # F = F.T
    # END POINT A

    # Old Groupinv code
    # groupInv = lm.groupInverse(np.eye(L) - F)
    # # groupInv=np.linalg.pinv(np.eye(L) - F)
    # # Calculate the partial derivatives of z .
    # # (i,j,k)'th element is partial of z_k w.r.t. F_ij
    # # dzdFij = np.outer(z, groupInv).reshape((L, L, L))
    # dzdFij = np.matmul(groupInv, np.diag(z))
    Bmat = np.dot(np.diag(1./z), np.eye(L)-np.transpose(F))
    np.save('Bmat_from_zs.npy', Bmat)
    # print(np.linalg.norm(dzdFij - lm.groupInverse(Lf)))
    # print((dzdFij - lm.groupInverse(Lf)))
    # print((dzdFij - lm.groupInverse(Lf))/ lm.groupInverse(Lf))
    dzdFij = lm.groupInverse(Bmat)
    # dzdFij=np.dot(lm.groupInverse(np.eye(L)-np.transpose(F)),np.diag(z))
    # dzdFij=lm.groupInverse(np.dot(np.diag(1/z),np.eye(L)-np.transpose(F)))
    # Iterate over windows, getting err contribution from sampling in each
    for i, psi_i in enumerate(psis):
        # Data cleaning
        psi_i_arr = np.array(psi_i)
        Lneighb = len(neighbors[i])  # Number of neighbors
        # Normalize psi_j(x_i^t) for all j
        psi_sum = np.sum(np.array([psi_i_arr[:, j]/z[neighbors[i][j]] for j in range(Lneighb)]), axis=0)
        normedpsis = np.zeros(psi_i_arr.shape)  # psi_j / sum_k psi_k
        for j in range(Lneighb):
            normedpsis[:, j] = psi_i_arr[:, j]/z[neighbors[i][j]] / psi_sum
        # Calculate contribution to as. err. for each z_k
        for k in range(L):
            # dzkdFij = dzdFij[:, :, k]
            # err_t_series = np.array([np.dot(normedpsis[t], dzkdFij[neighbors[i],k]) for t in range(np.shape(normedpsis)[0])])
            # err_t_series = np.array([np.dot(normedpsis[t], dzdFij[k][neighbors[i]]) for t in range(np.shape(normedpsis)[0])])
            # err_t_series = np.array([np.dot(normedpsis[t], dzdFij[k][neighbors[i]]) for t in range(np.shape(normedpsis)[0])])
            err_t_series = np.dot(normedpsis, dzdFij[neighbors[i], k])
            if iat_routine is not None:
                iat, mn, sigma = iat_routine(err_t_series)
                z_var_contribs[k, i] = sigma * sigma
            else:
                iat = iats[i]
                z_var_contribs[k, i] = np.var(
                    err_t_series) * (iat / len(err_t_series))
            z_var_iats[k, i] = iat
    autocovars = np.sum(z_var_contribs, axis=1)
    return autocovars, z_var_contribs, z_var_iats

def calc_fe_avar(psis, z,partial1,partial2, neighbors=None, iat_method=DEFAULT_IAT):
    L = len(z)
    fe_var=np.zeros(L)
    fe_var_iats=np.zeros(L)
    if isinstance(iat_method, str):
        iat_routine = ac._get_iat_method(iat_method)
    else:  # Try to interpret iat_method as a collection of numbers
        try:
            iats = np.array([float(v) for v in iat_method])
        except (ValueError, TypeError) as err:
            err.message = "Was unable to interpret the input provided as a method to calculate the autocorrelation time or as a sequence of autocorrelation times.  Original error message follows: " + err.message
        iat_routine = None
        if len(iats) != L:
            raise ValueError('IAT Input was interpreted to be a collection of precomputed autocorrelation times.  However, the number of autocorrelation times found (%d) is not equal to the number of states (%d).' % (len(iats), L))
    if neighbors is None:  # If no neighborlist, assume all windows neighbor
        neighbors = np.outer(np.ones(L), range(L)).astype(int)
    F = build_F(psis, z,neighbors)
    F = np.array(F)
    Bmat = np.dot(np.diag(1./z), np.eye(L)-np.transpose(F))
    dzdFij = lm.groupInverse(Bmat)
    for i, psi_i in enumerate(psis):
        # Data cleaning
        psi_i_arr = np.array(psi_i)
        Lneighb = len(neighbors[i])  # Number of neighbors
        # Normalize psi_j(x_i^t) for all j
        psi_sum = np.sum(np.array([psi_i_arr[:, j]/z[j] for j in range(Lneighb)]), axis=0)
        normedpsis = np.zeros(psi_i_arr.shape)  # psi_j / sum_k psi_k
        for j in range(Lneighb):
            normedpsis[:, j] = psi_i_arr[:, j]/z[j] / psi_sum
        # Calculate contribution to as. err. for each z_k
        total_derivative=partial1*dzdFij[:, 0]+partial2*dzdFij[:, -1]
        err_t_series = np.dot(normedpsis, total_derivative)
        if iat_routine is not None:
            iat, mn, sigma = iat_routine(err_t_series)
            fe_var[i] = sigma * sigma
        else:
            iat = iats[i]
            fe_var[i] = np.var(
                err_t_series) * (iat / len(err_t_series))
        fe_var_iats[i] = iat
    autocovars = np.sum(fe_var)
    return autocovars, fe_var, fe_var_iats

def calc_avg_ratio(psis, z, g1data, g2data=None, neighbors=None, iat_method=DEFAULT_IAT):
    if g2data is None:
        g2data = [np.ones(np.shape(g1data_i)) for g1data_i in g1data]
    g1star = emus._calculate_win_avgs(
        psis, z, g1data, neighbors, use_iter=True)
    g2star = emus._calculate_win_avgs(
        psis, z, g2data, neighbors, use_iter=True)
    g1 = np.dot(g1star, z)
    g2 = np.dot(g2star, z)
    partial_1 = 1. / g2
    partial_2 = - g1 / g2**2
    return calc_avg_avar(psis, z, partial_1, partial_2, g1data, g2data, neighbors, iat_method)


def calc_log_avg_ratio(psis, z, g1data, g2data=None, neighbors=None, iat_method=DEFAULT_IAT):
    if g2data is None:
        g2data = [np.ones(np.shape(g1data_i)) for g1data_i in g1data]
    g1star = emus._calculate_win_avgs(
        psis, z, g1data, neighbors, use_iter=True)
    g2star = emus._calculate_win_avgs(
        psis, z, g2data, neighbors, use_iter=True)
    g1 = np.dot(g1star, z)
    g2 = np.dot(g2star, z)
    partial_1 = 1. / g1
    partial_2 = - 1. / g2
    return calc_avg_avar(psis, z, partial_1, partial_2, g1data, g2data, neighbors, iat_method)


def build_deriv_mat(F, v, g1, g2):
    L, num_avgs = F.shape
    Bmat = np.eye(num_avgs)
    Bmat[:L] -= F
    Bmat = np.dot(np.diag(1. / v), Bmat)
    return Bmat


def calc_avg_avar(psis, z, partial_1, partial_2, g1data, g2data=None, neighbors=None, iat_method='acor'):
    """Estimates the asymptotic variance of a function of two averages.
    ----------
    psis : 3D data structure
        The values of the bias functions evaluated each window and timepoint.  See `datastructures <../datastructures.html#data-from-sampling>`__ for more information.
    z : 1D array
        Array containing the normalization constants
    F : 2D array
        Overlap matrix for the first EMUS iteration.
    neighbors : 2D array, optional
        List showing which windows neighbor which.  See neighbors_harmonic in usutils for explanation.
    iat_method : string or 1D array-like, optional
        Method used to estimate autocorrelation time.  See the documentation above.
    Returns
    -------
    autocovars : ndarray
        Array of length L (no. windows) where the i'th value corresponds to the autocovariance estimate for :math:`z_i`
    z_var_contribs : ndarray
        Two dimensional array, where element i,j corresponds to window j's contribution to the autocovariance of window i.
    z_var_iats : ndarray
        Two dimensional array, where element i,j corresponds to the autocorrelation time associated with window j's contribution to the autocovariance of window i.
    """
    L = len(z)
    z_var_iats = np.zeros(L)
    z_var_contribs = np.zeros(L)
    if isinstance(iat_method, str):
        iat_routine = ac._get_iat_method(iat_method)
    else:  # Try to interpret iat_method as a collection of numbers
        try:
            iats = np.array([float(v) for v in iat_method])
        except (ValueError, TypeError) as err:
            err.message = "Was unable to interpret the input provided as a method to calculate the autocorrelation time or as a sequence of autocorrelation times.  Original error message follows: " + err.message
        iat_routine = None
        if len(iats) != L:
            raise ValueError('IAT Input was interpreted to be a collection of precomputed autocorrelation times.  However, the number of autocorrelation times found (%d) is not equal to the number of states (%d).' % (len(iats), L))
    if neighbors is None:  # If no neighborlist, assume all windows neighbor
        neighbors = np.outer(np.ones(L), range(L)).astype(int)
    if g2data is None:
        g2data = [np.ones(np.shape(g1data_i)) for g1data_i in g1data]

    g1star = emus._calculate_win_avgs(
        psis, z, g1data, neighbors, use_iter=True)
    g2star = emus._calculate_win_avgs(
        psis, z, g2data, neighbors, use_iter=True)
    g1 = np.dot(g1star, z)
    g2 = np.dot(g2star, z)

    v = np.append(z, [g1, g2])
    gs = np.stack((np.array(g1data), np.array(g2data)), axis=-1)
    psis = [np.hstack((psi_i, g_i)) for (psi_i, g_i) in zip(psis, gs)]
<<<<<<< HEAD
    F = build_F(psis, v)
    Bmat = build_deriv_mat(F, v, g1, g2)
    B_ginv = lm.groupInverse(Bmat)
    total_deriv = partial_1 * B_ginv[:, -2] + partial_2 * B_ginv[:, -1]

=======
    '''
    F = build_F(psis, v,neighbors)
    F = np.transpose(np.array(F))
    Bmat = np.dot(np.diag(1./v), np.eye(L+2, L)-F)
    print(Bmat.shape, "Bmat shape")
    Bmat = np.hstack((Bmat, np.zeros((Bmat.shape[0], 2))))
    print(Bmat.shape, "Bmat shape")
    print("Bmat[:, -1]", Bmat[:, -1])
    print("Bmat[-1]", Bmat[-1])
    Bmat[L, L] = 1/g1
    Bmat[L+1, L+1] = 1/g2
    print('----------------')
    print("Bmat[:, -2]", Bmat[:, -2:])
    print('--------')
    print("Bmat[-2:]", Bmat[-2:])
    print('----------------')
    B_ginv = lm.groupInverse(Bmat)
    # bottom_block = dzdFij[-2:]
    total_deriv = partial_1 * B_ginv[-2] + partial_2 * B_ginv[-1]
    # total_deriv = partial_1 * B_ginv[:, -2] + partial_2 * B_ginv[:, -1]
    '''
    F = build_F(psis, v,neighbors)
    #print(np.shape(F))
    Bmat = build_deriv_mat(F, v, g1, g2)
    B_ginv = lm.groupInverse(Bmat)
    #total_deriv = partial_1 * B_ginv[:, -2] + partial_2 * B_ginv[:, -1]
>>>>>>> 0804cf1c
    # Iterate over windows, getting err contribution from sampling in each
    for i, psi_i in enumerate(psis):
        # Data cleaning
        psi_i_arr = np.array(psi_i)
        Lneighb = len(neighbors[i])  # Number of neighbors
        # Normalize psi_j(x_i^t) for all j
        psi_sum = np.sum(np.array([psi_i_arr[:, j]/z[neighbors[i][j]] for j in range(Lneighb)]), axis=0)
        normedpsis = np.zeros(psi_i_arr.shape)  # psi_j / sum_k psi_k
<<<<<<< HEAD
        for j in range(L+2):
            normedpsis[:, j] = psi_i_arr[:, j]/v[j] / psi_sum
        print(normedpsis.shape, 'err t series')
        err_t_series = np.dot(normedpsis, total_deriv)
        print(err_t_series.shape, 'err t series')
=======
    
        v_index=np.append(neighbors[i],[L,L+1])
        for j in range(Lneighb+2):
            normedpsis[:, j] = psi_i_arr[:, j]/v[v_index[j]] / psi_sum
        total_deriv = partial_1 * B_ginv[v_index, -2] + partial_2 * B_ginv[v_index, -1]
        #total_deriv = partial_1 * B_ginv[-2,v_index] + partial_2 * B_ginv[-1,v_index]
        err_t_series = np.dot(normedpsis, total_deriv)
        #print(err_t_series.shape, 'err t series')
>>>>>>> 0804cf1c
        if iat_routine is not None:
            iat, mn, sigma = iat_routine(err_t_series)
            z_var_contribs[i] = sigma * sigma
        else:
            iat = iats[i]
            z_var_contribs[i] = np.var(
                err_t_series) * (iat / len(err_t_series))
        z_var_iats[i] = iat
    autocovars = np.sum(z_var_contribs)

    return autocovars, z_var_contribs, z_var_iats

def build_deriv_mat(F, v, g1, g2):
    L, num_avgs = F.shape
    Bmat = np.eye(num_avgs)
    Bmat[:L] -= F
    Bmat = np.dot(np.diag(1. / v), Bmat)
    return Bmat

def calc_partition_functions_2(psis, z, neighbors=None, iat_method=DEFAULT_IAT):
    """Estimates the asymptotic variance of the partition function (normalization constant) for each window.  To get an estimate of the autocovariance of the free energy for each window, multiply the autocovariance of window :math:`i` by :math:` (k_B T / z_i)^2`.
    Parameters
    ----------
    psis : 3D data structure
        The values of the bias functions evaluated each window and timepoint.  See `datastructures <../datastructures.html#data-from-sampling>`__ for more information.
    z : 1D array
        Array containing the normalization constants
    F : 2D array
        Overlap matrix for the first EMUS iteration.
    neighbors : 2D array, optional
        List showing which windows neighbor which.  See neighbors_harmonic in usutils for explanation.
    iat_method : string or 1D array-like, optional
        Method used to estimate autocorrelation time.  See the documentation above.
    Returns
    -------
    autocovars : ndarray
        Array of length L (no. windows) where the i'th value corresponds to the autocovariance estimate for :math:`z_i`
    z_var_contribs : ndarray
        Two dimensional array, where element i,j corresponds to window j's contribution to the autocovariance of window i.
    z_var_iats : ndarray
        Two dimensional array, where element i,j corresponds to the autocorrelation time associated with window j's contribution to the autocovariance of window i.
    """
    L = len(z)
    z_var_contribs = np.zeros((L, L))
    z_var_iats = np.zeros((L, L))
    if isinstance(iat_method, str):
        iat_routine = ac._get_iat_method(iat_method)
    else:  # Try to interpret iat_method as a collection of numbers
        try:
            iats = np.array([float(v) for v in iat_method])
        except (ValueError, TypeError) as err:
            err.message = "Was unable to interpret the input provided as a method to calculate the autocorrelation time or as a sequence of autocorrelation times.  Original error message follows: " + err.message
        iat_routine = None
        if len(iats) != L:
            raise ValueError('IAT Input was interpreted to be a collection of precomputed autocorrelation times.  However, the number of autocorrelation times found (%d) is not equal to the number of states (%d).' % (len(iats), L))
    if neighbors is None:  # If no neighborlist, assume all windows neighbor
        neighbors = np.outer(np.ones(L), range(L)).astype(int)
    F = build_F(psis, z)
    F = np.array(F)
    dzdFij = np.dot(lm.groupInverse(np.eye(L)-np.transpose(F)), np.diag(z))
    for i, psi_i in enumerate(psis):
        # Data cleaning
        psi_i_arr = np.array(psi_i)
        Lneighb = len(neighbors[i])  # Number of neighbors
        # Normalize psi_j(x_i^t) for all j
        psi_sum = np.sum(np.array([psi_i_arr[:, j]/z[j] for j in range(Lneighb)]), axis=0)
        normedpsis = np.zeros(psi_i_arr.shape)  # psi_j / sum_k psi_k
        for j in range(Lneighb):
            normedpsis[:, j] = psi_i_arr[:, j]/z[j] / psi_sum
        # Calculate contribution to as. err. for each z_k
        for k in range(L):
            # dzkdFij = dzdFij[:, :, k]
            # err_t_series = np.array([np.dot(normedpsis[t], dzkdFij[neighbors[i],k]) for t in range(np.shape(normedpsis)[0])])
            # err_t_series = np.array([np.dot(normedpsis[t], dzdFij[k][neighbors[i]]) for t in range(np.shape(normedpsis)[0])])
            # err_t_series = np.array([np.dot(normedpsis[t], dzdFij[k][neighbors[i]]) for t in range(np.shape(normedpsis)[0])])
            err_t_series = np.dot(normedpsis, dzdFij[:, k])
            if iat_routine is not None:
                iat, mn, sigma = iat_routine(err_t_series)
                z_var_contribs[k, i] = sigma * sigma
            else:
                iat = iats[i]
                z_var_contribs[k, i] = np.var(
                    err_t_series) * (iat / len(err_t_series))
            z_var_iats[k, i] = iat
    autocovars = np.sum(z_var_contribs, axis=1)
    return autocovars, z_var_contribs, z_var_iats


def _calculate_acovar(psis, dBdF, gdata=None, dBdg=None, neighbors=None, iat_method=DEFAULT_IAT):
    """
    Estimates the autocovariance and autocorrelation times for each window's contribution to the autocovariance of some observable B.
    Parameters
    ----------
    psis : 3D data structure
        The values of the bias functions evaluated each window and timepoint.  See `datastructures <../datastructures.html#data-from-sampling>`__ for more information.
    dBdF : array-like
        Two dimensional array, where element :math:`i,j` is the derivative of the estimate of B with respect to :math:`F_{ij}`
    gdata : array-like, optional
        Three dimensional data structure containing data from various observables.  The first index n
    dBdg : array-like, optional
        Two dimensional array, where element :math:`n,j` is the derivative of the estimate of B with respect to :math:`gn_j^*`.
    Returns
    -------
    iats : 1d array
        The value of the autocorrelation time for each trajectory.
    avars : 1d array
        Each window's contribution to the asymptotic variance.  Summing over windows gives the asymptotic variance of the system.
    """
    L = len(psis)
    if gdata is not None:
        if len(gdata) != len(dBdg):
            raise ValueError('Function data provided is mismatched with derivatives: respective sizes are ',
                             np.shape(gdata), ' and ', np.shape(dBdg))
    if neighbors is None:
        neighbors = np.outer(np.ones(L), range(L)).astype(int)
    dBdF = np.array(dBdF)
    if isinstance(iat_method, str):
        iat_routine = ac._get_iat_method(iat_method)
        iats = np.zeros(L)
    else:  # Try to interpret iat_method as a collection of numbers
        try:
            iats = np.array([float(v) for v in iat_method])
        except (ValueError, TypeError) as err:
            err.message = "Was unable to interpret the input provided as a method to calculate the autocorrelation time or as a sequence of autocorrelation times.  Original error message follows: " + err.message
            raise err
        iat_routine = None
        if len(iats) != L:
            raise ValueError('IAT Input was interpreted to be a collection of precomputed autocorrelation times.  However, the number of autocorrelation times found (%d) is not equal to the number of states (%d).' % (len(iats), L))

    sigmas = np.zeros(L)
    for i, psi_i in enumerate(psis):
        nbrs_i = neighbors[i]
        denom_i = 1. / np.sum(psi_i, axis=1)
        err_t_series = psi_i * np.transpose([denom_i])
        Fi = np.average(err_t_series, axis=0)
        err_t_series = np.dot(
            (psi_i * np.transpose([denom_i]) - Fi), dBdF[i, nbrs_i])
        if gdata is not None:
            for n, g_n in enumerate(gdata):
                g_ni = g_n[i]
                dBdg_n = dBdg[n]
                g_ni_wtd = g_ni * denom_i
                err_t_series += dBdg_n[i] * (g_ni_wtd - np.average(g_ni_wtd))
        if iat_routine is not None:
            iat, mn, sigma = iat_routine(err_t_series)
            iats[i] = iat
        else:
            iat = iats[i]
            sigma = np.std(err_t_series) * np.sqrt(iat / len(err_t_series))
        sigmas[i] = sigma
    return iats, sigmas**2<|MERGE_RESOLUTION|>--- conflicted
+++ resolved
@@ -12,12 +12,7 @@
 from .usutils import unpack_nbrs
 
 
-<<<<<<< HEAD
-def build_F(psis, v):
-=======
-
 def build_F(psis, v,neighbors):
->>>>>>> 0804cf1c
     """
     Builds matrix used in iteration.
 
@@ -39,13 +34,6 @@
     z = v[:L]
     for i in range(L):
         psis_i = np.array(psis[i])
-<<<<<<< HEAD
-        denom = np.sum(np.array([psis_i[:, j]/z[j] for j in range(L)]), axis=0)
-        Fi = psis_i / v
-        Fi /= denom.reshape(-1, 1)
-        Fi = np.mean(Fi, axis=0)
-        F.append(Fi)
-=======
         Lneighb = len(neighbors[i])
         denom = np.sum(np.array([psis_i[:, j]/z[neighbors[i][j]] for j in range(Lneighb)]), axis=0)
         Fi = psis_i[:,:Lneighb] / z[neighbors[i]]
@@ -58,7 +46,6 @@
             Fi_additional /= denom.reshape(-1, 1)
             Fi_additional = np.mean(Fi_additional, axis=0)
         F.append(np.append(Fi,Fi_additional,axis=0))
->>>>>>> 0804cf1c
     return np.array(F)
 
 
@@ -100,12 +87,7 @@
             raise ValueError('IAT Input was interpreted to be a collection of precomputed autocorrelation times.  However, the number of autocorrelation times found (%d) is not equal to the number of states (%d).' % (len(iats), L))
     if neighbors is None:  # If no neighborlist, assume all windows neighbor
         neighbors = np.outer(np.ones(L), range(L)).astype(int)
-<<<<<<< HEAD
-    F = build_F(psis, z)
-=======
-
     F = build_F(psis, z,neighbors)
->>>>>>> 0804cf1c
     F = np.array(F)
 
     # START POINT A
@@ -284,40 +266,10 @@
     v = np.append(z, [g1, g2])
     gs = np.stack((np.array(g1data), np.array(g2data)), axis=-1)
     psis = [np.hstack((psi_i, g_i)) for (psi_i, g_i) in zip(psis, gs)]
-<<<<<<< HEAD
-    F = build_F(psis, v)
+    F = build_F(psis, v,neighbors)
     Bmat = build_deriv_mat(F, v, g1, g2)
-    B_ginv = lm.groupInverse(Bmat)
-    total_deriv = partial_1 * B_ginv[:, -2] + partial_2 * B_ginv[:, -1]
-
-=======
-    '''
-    F = build_F(psis, v,neighbors)
-    F = np.transpose(np.array(F))
-    Bmat = np.dot(np.diag(1./v), np.eye(L+2, L)-F)
-    print(Bmat.shape, "Bmat shape")
-    Bmat = np.hstack((Bmat, np.zeros((Bmat.shape[0], 2))))
-    print(Bmat.shape, "Bmat shape")
-    print("Bmat[:, -1]", Bmat[:, -1])
-    print("Bmat[-1]", Bmat[-1])
-    Bmat[L, L] = 1/g1
-    Bmat[L+1, L+1] = 1/g2
-    print('----------------')
-    print("Bmat[:, -2]", Bmat[:, -2:])
-    print('--------')
-    print("Bmat[-2:]", Bmat[-2:])
-    print('----------------')
-    B_ginv = lm.groupInverse(Bmat)
-    # bottom_block = dzdFij[-2:]
-    total_deriv = partial_1 * B_ginv[-2] + partial_2 * B_ginv[-1]
-    # total_deriv = partial_1 * B_ginv[:, -2] + partial_2 * B_ginv[:, -1]
-    '''
-    F = build_F(psis, v,neighbors)
-    #print(np.shape(F))
-    Bmat = build_deriv_mat(F, v, g1, g2)
-    B_ginv = lm.groupInverse(Bmat)
+    B_ginv = lm.expanded_group_inv(Bmat)
     #total_deriv = partial_1 * B_ginv[:, -2] + partial_2 * B_ginv[:, -1]
->>>>>>> 0804cf1c
     # Iterate over windows, getting err contribution from sampling in each
     for i, psi_i in enumerate(psis):
         # Data cleaning
@@ -326,14 +278,6 @@
         # Normalize psi_j(x_i^t) for all j
         psi_sum = np.sum(np.array([psi_i_arr[:, j]/z[neighbors[i][j]] for j in range(Lneighb)]), axis=0)
         normedpsis = np.zeros(psi_i_arr.shape)  # psi_j / sum_k psi_k
-<<<<<<< HEAD
-        for j in range(L+2):
-            normedpsis[:, j] = psi_i_arr[:, j]/v[j] / psi_sum
-        print(normedpsis.shape, 'err t series')
-        err_t_series = np.dot(normedpsis, total_deriv)
-        print(err_t_series.shape, 'err t series')
-=======
-    
         v_index=np.append(neighbors[i],[L,L+1])
         for j in range(Lneighb+2):
             normedpsis[:, j] = psi_i_arr[:, j]/v[v_index[j]] / psi_sum
@@ -341,7 +285,6 @@
         #total_deriv = partial_1 * B_ginv[-2,v_index] + partial_2 * B_ginv[-1,v_index]
         err_t_series = np.dot(normedpsis, total_deriv)
         #print(err_t_series.shape, 'err t series')
->>>>>>> 0804cf1c
         if iat_routine is not None:
             iat, mn, sigma = iat_routine(err_t_series)
             z_var_contribs[i] = sigma * sigma
